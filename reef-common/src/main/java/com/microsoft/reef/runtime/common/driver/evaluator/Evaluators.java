/**
 * Copyright (C) 2014 Microsoft Corporation
 *
 * Licensed under the Apache License, Version 2.0 (the "License");
 * you may not use this file except in compliance with the License.
 * You may obtain a copy of the License at
 *
 *         http://www.apache.org/licenses/LICENSE-2.0
 *
 * Unless required by applicable law or agreed to in writing, software
 * distributed under the License is distributed on an "AS IS" BASIS,
 * WITHOUT WARRANTIES OR CONDITIONS OF ANY KIND, either express or implied.
 * See the License for the specific language governing permissions and
 * limitations under the License.
 */
package com.microsoft.reef.runtime.common.driver.evaluator;

import com.microsoft.reef.annotations.audience.DriverSide;
import com.microsoft.reef.annotations.audience.Private;
import com.microsoft.reef.driver.catalog.ResourceCatalog;
import com.microsoft.reef.util.Optional;
import com.microsoft.reef.util.SingletonAsserter;

import javax.inject.Inject;
import java.util.ArrayList;
import java.util.HashMap;
import java.util.Map;
import java.util.logging.Level;
import java.util.logging.Logger;

/**
 * Manages all Evaluators.
 * See EvaluatorManager for the Driver side representation of a single Evaluator.
 */
@DriverSide
@Private
public final class Evaluators implements AutoCloseable {

  private static final Logger LOG = Logger.getLogger(Evaluators.class.getName());

  /**
   * A map between evaluatorId and the EvaluatorManager that handles this evaluator.
   */
  private final Map<String, EvaluatorManager> evaluators = new HashMap<>();

  /**
   * Resources we know about in the cluster.
   */
  private final ResourceCatalog resourceCatalog;


  @Inject
  Evaluators(final ResourceCatalog resourceCatalog) {
    this.resourceCatalog = resourceCatalog;
<<<<<<< HEAD
    LOG.log(Level.FINEST, "Instantiated 'Evaluators'");

=======
    assert (SingletonAsserter.assertSingleton(Evaluators.class));
    LOG.log(Level.INFO, "Instantiated 'Evaluators'");
>>>>>>> c6027afc
  }

  /**
   * Closes all EvaluatorManager instances managed.
   */
  @Override
  public synchronized void close() {
    for (final EvaluatorManager evaluatorManager : new ArrayList<>(this.evaluators.values())) {
      LOG.log(Level.WARNING, "Unclean shutdown of evaluator {0}", evaluatorManager.getId());
      evaluatorManager.close();
    }
  }

  /**
   * Return true if <em>all</em> evaluators are in closed state
   * (and their processing queues are empty).
   */
  public synchronized boolean allEvaluatorsAreClosed() {
    synchronized (this.evaluators) {
      for (final EvaluatorManager eval : this.evaluators.values()) {
        if (!eval.isClosed()) {
          return false;
        }
      }
    }
    return true;
  }

  /**
   * @param evaluatorId
   * @return the EvaluatorManager for the given id, if one exists.
   */
  public synchronized Optional<EvaluatorManager> get(final String evaluatorId) {
    return Optional.ofNullable(this.evaluators.get(evaluatorId));
  }

  /**
   * Adds an EvaluatorManager.
   *
   * @param evaluatorManager
   * @throws java.lang.IllegalArgumentException if the EvaluatorManager is already known.
   */
  public synchronized void put(final EvaluatorManager evaluatorManager) {
    final String evaluatorId = evaluatorManager.getId();
    final EvaluatorManager prev = this.evaluators.put(evaluatorId, evaluatorManager);
    LOG.log(Level.FINEST, "Adding: {0} previous: {1}", new Object[] { evaluatorId, prev });
    if (prev != null) {
      throw new IllegalArgumentException(
          "Trying to re-add an Evaluator that is already known: " + evaluatorId);
    }
  }

  /**
   * @param evaluatorManager the EvaluatorManager to be removed.
   * @throws java.lang.RuntimeException if no such EvaluatorManager exists.
   */
  public synchronized void remove(final EvaluatorManager evaluatorManager) {
    final String evaluatorId = evaluatorManager.getId();
    final EvaluatorManager prev = this.evaluators.remove(evaluatorId);
    LOG.log(Level.FINEST, "Removing: {0} found: {1}", new Object[] { evaluatorId, prev });
    if (prev == null) {
      throw new RuntimeException("Trying to remove unknown EvaluatorManager: " + evaluatorId);
    }
  }
}<|MERGE_RESOLUTION|>--- conflicted
+++ resolved
@@ -48,17 +48,11 @@
    */
   private final ResourceCatalog resourceCatalog;
 
-
   @Inject
   Evaluators(final ResourceCatalog resourceCatalog) {
+    LOG.log(Level.INFO, "Instantiated 'Evaluators'");
+    assert(SingletonAsserter.assertSingleton(Evaluators.class));
     this.resourceCatalog = resourceCatalog;
-<<<<<<< HEAD
-    LOG.log(Level.FINEST, "Instantiated 'Evaluators'");
-
-=======
-    assert (SingletonAsserter.assertSingleton(Evaluators.class));
-    LOG.log(Level.INFO, "Instantiated 'Evaluators'");
->>>>>>> c6027afc
   }
 
   /**
