/**
 * Copyright (C) 2013 Microsoft Corporation
 *
 * Licensed under the Apache License, Version 2.0 (the "License");
 * you may not use this file except in compliance with the License.
 * You may obtain a copy of the License at
 *
 *         http://www.apache.org/licenses/LICENSE-2.0
 *
 * Unless required by applicable law or agreed to in writing, software
 * distributed under the License is distributed on an "AS IS" BASIS,
 * WITHOUT WARRANTIES OR CONDITIONS OF ANY KIND, either express or implied.
 * See the License for the specific language governing permissions and
 * limitations under the License.
 */
package com.microsoft.reef.services.network;

import com.microsoft.reef.exception.evaluator.NetworkException;
import com.microsoft.reef.io.network.Connection;
import com.microsoft.reef.io.network.Message;
import com.microsoft.reef.io.network.impl.MessagingTransportFactory;
import com.microsoft.reef.io.network.impl.NetworkService;
import com.microsoft.reef.io.network.naming.NameServer;
import com.microsoft.reef.io.network.util.StringIdentifierFactory;
import com.microsoft.reef.services.network.util.Monitor;
import com.microsoft.reef.services.network.util.StringCodec;
import com.microsoft.wake.EventHandler;
import com.microsoft.wake.Identifier;
import com.microsoft.wake.IdentifierFactory;
import com.microsoft.wake.remote.NetUtils;
import org.junit.Rule;
import org.junit.Test;
import org.junit.rules.TestName;

import java.net.InetSocketAddress;
import java.util.concurrent.BlockingQueue;
import java.util.concurrent.Executor;
import java.util.concurrent.ExecutorService;
import java.util.concurrent.Executors;
import java.util.concurrent.LinkedBlockingQueue;
import java.util.concurrent.TimeUnit;
import java.util.concurrent.atomic.AtomicInteger;

import junit.framework.Assert;

/**
 * Network service test
 */
public class NetworkServiceTest {
  @Rule public TestName name = new TestName();

  /**
   * NetworkService messaging test
   * @throws Exception
   */
  @Test
  public void testMessagingNetworkService() throws Exception {
    System.out.println(name.getMethodName());
    
    IdentifierFactory factory = new StringIdentifierFactory();
    String nameServerAddr = NetUtils.getLocalAddress();

    NameServer server = new NameServer(0, factory);
    int nameServerPort = server.getPort();
    
    

    final int numMessages = 10;
    final Monitor monitor = new Monitor();

    System.out.println("=== Test network service receiver start");
    // network service
    final String name2 = "task2";
    NetworkService<String> ns2 = new NetworkService<String>(
        factory, 0, nameServerAddr, nameServerPort,
        new StringCodec(), new MessagingTransportFactory(), 
        new MessageHandler<String>(name2, monitor, numMessages), new ExceptionHandler());
    ns2.registerId(factory.getNewInstance(name2));
    final int port2 = ns2.getTransport().getListeningPort();
    server.register(factory.getNewInstance("task2"), new InetSocketAddress(nameServerAddr, port2));
    
    System.out.println("=== Test network service sender start");
<<<<<<< HEAD
    final String name1 = "task1";
    NetworkService<String> ns1 = new NetworkService<String>(
        name1, factory, 0, nameServerAddr, nameServerPort,
=======
    final String name1 = "activity1";
    NetworkService<String> ns1 = new NetworkService<String>(factory, 0, nameServerAddr, nameServerPort,
>>>>>>> 1b1802a3
        new StringCodec(), new MessagingTransportFactory(), 
        new MessageHandler<String>(name1, null, 0), new ExceptionHandler());
    ns1.registerId(factory.getNewInstance(name1));
    final int port1 = ns1.getTransport().getListeningPort();
    server.register(factory.getNewInstance("task1"), new InetSocketAddress(nameServerAddr, port1));

    Identifier destId = factory.getNewInstance(name2);
    Connection<String> conn = ns1.newConnection(destId);
    try {
      conn.open();
      for (int count=0; count<numMessages; ++count) {
        conn.write("hello! " + count);
      }
      monitor.mwait();

    } catch (NetworkException e) {
      e.printStackTrace();
    }
    conn.close();
    
    ns1.close();
    ns2.close();
    
    server.close();
  }

  /**
   * NetworkService messaging rate benchmark
   * @throws Exception
   */
  @Test
  public void testMessagingNetworkServiceRate() throws Exception {
    System.out.println(name.getMethodName());
    
    IdentifierFactory factory = new StringIdentifierFactory();
    String nameServerAddr = NetUtils.getLocalAddress();

    NameServer server = new NameServer(0, factory);
    int nameServerPort = server.getPort();
    
    

    final int[] messageSizes = {1,16,32,64,512,64*1024,1024*1024};
    
    for (int size : messageSizes) {
      final int numMessages = 300000 / (Math.max(1, size/512));
      final Monitor monitor = new Monitor();

      System.out.println("=== Test network service receiver start");
      // network service
      final String name2 = "task2";
      NetworkService<String> ns2 = new NetworkService<String>(
          factory, 0, nameServerAddr, nameServerPort,
          new StringCodec(), new MessagingTransportFactory(), 
          new MessageHandler<String>(name2, monitor, numMessages), new ExceptionHandler());
      ns2.registerId(factory.getNewInstance(name2));
      final int port2 = ns2.getTransport().getListeningPort(); 
      server.register(factory.getNewInstance("task2"), new InetSocketAddress(nameServerAddr, port2));

      System.out.println("=== Test network service sender start");
      final String name1 = "task1";
      NetworkService<String> ns1 = new NetworkService<String>(
          factory, 0, nameServerAddr, nameServerPort,
          new StringCodec(), new MessagingTransportFactory(), 
          new MessageHandler<String>(name1, null, 0), new ExceptionHandler());
      ns1.registerId(factory.getNewInstance(name1));
      final int port1 = ns1.getTransport().getListeningPort();
      server.register(factory.getNewInstance("task1"), new InetSocketAddress(nameServerAddr, port1));

      Identifier destId = factory.getNewInstance(name2);
      Connection<String> conn = ns1.newConnection(destId);
      
      // build the message
      StringBuilder msb = new StringBuilder();
      for (int i=0; i<size; i++) {
        msb.append("1");
      }
      String message = msb.toString();

      long start = System.currentTimeMillis();
      try {
        for (int i=0; i<numMessages; i++) {
          conn.open();
          conn.write(message);
        }
        monitor.mwait();
      } catch (NetworkException e) {
        e.printStackTrace();
      }
      long end = System.currentTimeMillis();
      double runtime = ((double)end - start) / 1000;
      System.out.println("size: " + size + "; messages/s: "+ numMessages / runtime + " bandwidth(bytes/s): "+((double)numMessages*2*size)/runtime);// x2 for unicode chars
      conn.close();

      ns1.close();
      ns2.close();
    }

    server.close();
  }
  
  /**
   * NetworkService messaging rate benchmark
   * @throws Exception
   */
  @Test
  public void testMessagingNetworkServiceRateDisjoint() throws Exception {
    System.out.println(name.getMethodName());
    
    final IdentifierFactory factory = new StringIdentifierFactory();
    final String nameServerAddr = NetUtils.getLocalAddress();

    final NameServer server = new NameServer(0, factory);
    final int nameServerPort = server.getPort();
   
    BlockingQueue<Object> barrier = new LinkedBlockingQueue<Object>();
    
    int numThreads = 4;
    final int size = 2000;
    final int numMessages = 300000 / (Math.max(1, size/512));
    final int totalNumMessages = numMessages*numThreads;
    
    ExecutorService e = Executors.newCachedThreadPool();
    for (int t=0; t<numThreads; t++) {
      final int tt = t;

      e.submit(new Runnable() {
        public void run() {
          try {
          Monitor monitor = new Monitor();

          System.out.println("=== Test network service receiver start");
          // network service
          final String name2 = "task2-"+tt;
          NetworkService<String> ns2 = new NetworkService<String>(
              factory, 0, nameServerAddr, nameServerPort,
              new StringCodec(), new MessagingTransportFactory(), 
              new MessageHandler<String>(name2, monitor, numMessages), new ExceptionHandler());
          ns2.registerId(factory.getNewInstance(name2));
          final int port2 = ns2.getTransport().getListeningPort(); 
          server.register(factory.getNewInstance(name2), new InetSocketAddress(nameServerAddr, port2));

          System.out.println("=== Test network service sender start");
          final String name1 = "task1-"+tt;
          NetworkService<String> ns1 = new NetworkService<String>(
              factory, 0, nameServerAddr, nameServerPort,
              new StringCodec(), new MessagingTransportFactory(), 
              new MessageHandler<String>(name1, null, 0), new ExceptionHandler());
          ns1.registerId(factory.getNewInstance(name1));
          final int port1 = ns1.getTransport().getListeningPort();
          server.register(factory.getNewInstance(name1), new InetSocketAddress(nameServerAddr, port1));

          Identifier destId = factory.getNewInstance(name2);
          Connection<String> conn = ns1.newConnection(destId);

          // build the message
          StringBuilder msb = new StringBuilder();
          for (int i=0; i<size; i++) {
            msb.append("1");
          }
          String message = msb.toString();

          
          try {
            for (int i=0; i<numMessages; i++) {
              conn.open();
              conn.write(message);
            }
            monitor.mwait();
          } catch (NetworkException e) {
            e.printStackTrace();
          }
          conn.close();

          ns1.close();
          ns2.close();
          } catch (Exception e) {
            e.printStackTrace();
            
          }
        }
      });
      
    }
    // start and time
    long start = System.currentTimeMillis();
    Object ignore = new Object();
    for (int i=0; i<numThreads; i++) barrier.add(ignore);
    e.shutdown();
    e.awaitTermination(100, TimeUnit.SECONDS);
    long end = System.currentTimeMillis();

    double runtime = ((double)end - start) / 1000;
    System.out.println("size: " + size + "; messages/s: "+ totalNumMessages / runtime + " bandwidth(bytes/s): "+((double)totalNumMessages*2*size)/runtime);// x2 for unicode chars


    server.close();
  }

  @Test
  public void testMultithreadedSharedConnMessagingNetworkServiceRate() throws Exception {
    System.out.println(name.getMethodName());
    
    IdentifierFactory factory = new StringIdentifierFactory();
    String nameServerAddr = NetUtils.getLocalAddress();

    NameServer server = new NameServer(0, factory);
    int nameServerPort = server.getPort();
    
    

    final int[] messageSizes = {2000};// {1,16,32,64,512,64*1024,1024*1024};
    
    for (int size : messageSizes) {
      final int numMessages = 300000 / (Math.max(1, size/512));
      int numThreads = 2;
      int totalNumMessages = numMessages*numThreads;
      final Monitor monitor = new Monitor();

      System.out.println("=== Test network service receiver start");
      // network service
      final String name2 = "task2";
      NetworkService<String> ns2 = new NetworkService<String>(
          factory, 0, nameServerAddr, nameServerPort,
          new StringCodec(), new MessagingTransportFactory(), 
          new MessageHandler<String>(name2, monitor, totalNumMessages), new ExceptionHandler());
      ns2.registerId(factory.getNewInstance(name2));
      final int port2 = ns2.getTransport().getListeningPort(); 
      server.register(factory.getNewInstance("task2"), new InetSocketAddress(nameServerAddr, port2));

      System.out.println("=== Test network service sender start");
      final String name1 = "task1";
      NetworkService<String> ns1 = new NetworkService<String>(
          factory, 0, nameServerAddr, nameServerPort,
          new StringCodec(), new MessagingTransportFactory(), 
          new MessageHandler<String>(name1, null, 0), new ExceptionHandler());
      ns1.registerId(factory.getNewInstance(name1));
      final int port1 = ns1.getTransport().getListeningPort();
      server.register(factory.getNewInstance("task1"), new InetSocketAddress(nameServerAddr, port1));

      Identifier destId = factory.getNewInstance(name2);
      final Connection<String> conn = ns1.newConnection(destId);
      conn.open();
      
      // build the message
      StringBuilder msb = new StringBuilder();
      for (int i=0; i<size; i++) {
        msb.append("1");
      }
      final String message = msb.toString();

      ExecutorService e = Executors.newCachedThreadPool();
     
      
      long start = System.currentTimeMillis();
      for (int i=0; i<numThreads; i++) {
        e.submit(new Runnable() {

          @Override
          public void run() {
            try {
              for (int i=0; i<numMessages; i++) {
                conn.write(message);
              }
            } catch (NetworkException e) {
              e.printStackTrace();
            }         
          }
        });
      }
          

      e.shutdown();
      e.awaitTermination(30, TimeUnit.SECONDS);
      monitor.mwait();

      long end = System.currentTimeMillis();
      double runtime = ((double)end - start) / 1000;
    
      System.out.println("size: " + size + "; messages/s: "+ totalNumMessages / runtime + " bandwidth(bytes/s): "+((double)totalNumMessages*2*size)/runtime);// x2 for unicode chars
      conn.close();

      ns1.close();
      ns2.close();
    }

    server.close();
  }
 
 
  
  /**
   * NetworkService messaging rate benchmark
   * @throws Exception
   */
  @Test
  public void testMessagingNetworkServiceBatchingRate() throws Exception {
    System.out.println(name.getMethodName());
    
    IdentifierFactory factory = new StringIdentifierFactory();
    String nameServerAddr = NetUtils.getLocalAddress();

    NameServer server = new NameServer(0, factory);
    int nameServerPort = server.getPort();
    
    

    final int batchSize = 1024*1024;
    final int[] messageSizes = {32,64,512};
    
    for (int size : messageSizes) {
      final int numMessages = 300 / (Math.max(1, size/512));
      final Monitor monitor = new Monitor();

      System.out.println("=== Test network service receiver start");
      // network service
      final String name2 = "task2";
      NetworkService<String> ns2 = new NetworkService<String>(
          factory, 0, nameServerAddr, nameServerPort,
          new StringCodec(), new MessagingTransportFactory(), 
          new MessageHandler<String>(name2, monitor, numMessages), new ExceptionHandler());
      ns2.registerId(factory.getNewInstance(name2));
      final int port2 = ns2.getTransport().getListeningPort(); 
      server.register(factory.getNewInstance("task2"), new InetSocketAddress(nameServerAddr, port2));

      System.out.println("=== Test network service sender start");
      final String name1 = "task1";
      NetworkService<String> ns1 = new NetworkService<String>(
          factory, 0, nameServerAddr, nameServerPort,
          new StringCodec(), new MessagingTransportFactory(), 
          new MessageHandler<String>(name1, null, 0), new ExceptionHandler());
      ns1.registerId(factory.getNewInstance(name1));
      final int port1 = ns1.getTransport().getListeningPort();
      server.register(factory.getNewInstance("task1"), new InetSocketAddress(nameServerAddr, port1));

      Identifier destId = factory.getNewInstance(name2);
      Connection<String> conn = ns1.newConnection(destId);
      
      // build the message
      StringBuilder msb = new StringBuilder();
      for (int i=0; i<size; i++) {
        msb.append("1");
      }
      String message = msb.toString();

      long start = System.currentTimeMillis();
      try {
        for (int i=0; i<numMessages; i++) {
          StringBuilder sb = new StringBuilder();
          for (int j=0; j<batchSize/size; j++) {
            sb.append(message);
          }
          conn.open();
          conn.write(sb.toString());
        }
        monitor.mwait();
      } catch (NetworkException e) {
        e.printStackTrace();
      }
      long end = System.currentTimeMillis();
      double runtime = ((double)end - start) / 1000;
      long numAppMessages = numMessages * batchSize/size;
      System.out.println("size: " + size + "; messages/s: "+ numAppMessages / runtime + " bandwidth(bytes/s): "+((double)numAppMessages*2*size)/runtime);// x2 for unicode chars
      conn.close();

      ns1.close();
      ns2.close();
    }

    server.close();
  }
  
  
  /**
   * Test message handler
   * @param <T> type
   */
  class MessageHandler<T> implements EventHandler<Message<T>> {

    private final String name;
    private final int expected;
    private final Monitor monitor;
    private AtomicInteger count = new AtomicInteger(0);
    
    MessageHandler(String name, Monitor monitor, int expected) {
      this.name = name;
      this.monitor = monitor;
      this.expected = expected;
    }
    
    @Override
    public void onNext(Message<T> value) {
      count.incrementAndGet();
      
      //System.out.print(name + " received " + value.getData() + " from " + value.getSrcId() + " to " + value.getDestId());
      for (T obj : value.getData()) {
       // System.out.print(" data: " + obj);
      }
      //System.out.println();
      if (count.get() == expected) {
        monitor.mnotify();
      }
    }
  }
  
  /**
   * Test exception handler
   */
  class ExceptionHandler implements EventHandler<Exception> {

    @Override
    public void onNext(Exception error) {
      System.err.println(error);
    }
    
  }

}<|MERGE_RESOLUTION|>--- conflicted
+++ resolved
@@ -34,7 +34,6 @@
 
 import java.net.InetSocketAddress;
 import java.util.concurrent.BlockingQueue;
-import java.util.concurrent.Executor;
 import java.util.concurrent.ExecutorService;
 import java.util.concurrent.Executors;
 import java.util.concurrent.LinkedBlockingQueue;
@@ -47,6 +46,7 @@
  * Network service test
  */
 public class NetworkServiceTest {
+
   @Rule public TestName name = new TestName();
 
   /**
@@ -56,14 +56,12 @@
   @Test
   public void testMessagingNetworkService() throws Exception {
     System.out.println(name.getMethodName());
-    
+
     IdentifierFactory factory = new StringIdentifierFactory();
     String nameServerAddr = NetUtils.getLocalAddress();
 
     NameServer server = new NameServer(0, factory);
     int nameServerPort = server.getPort();
-    
-    
 
     final int numMessages = 10;
     final Monitor monitor = new Monitor();
@@ -73,29 +71,23 @@
     final String name2 = "task2";
     NetworkService<String> ns2 = new NetworkService<String>(
         factory, 0, nameServerAddr, nameServerPort,
-        new StringCodec(), new MessagingTransportFactory(), 
+        new StringCodec(), new MessagingTransportFactory(),
         new MessageHandler<String>(name2, monitor, numMessages), new ExceptionHandler());
     ns2.registerId(factory.getNewInstance(name2));
     final int port2 = ns2.getTransport().getListeningPort();
     server.register(factory.getNewInstance("task2"), new InetSocketAddress(nameServerAddr, port2));
-    
+
     System.out.println("=== Test network service sender start");
-<<<<<<< HEAD
     final String name1 = "task1";
-    NetworkService<String> ns1 = new NetworkService<String>(
-        name1, factory, 0, nameServerAddr, nameServerPort,
-=======
-    final String name1 = "activity1";
-    NetworkService<String> ns1 = new NetworkService<String>(factory, 0, nameServerAddr, nameServerPort,
->>>>>>> 1b1802a3
-        new StringCodec(), new MessagingTransportFactory(), 
+    final NetworkService<String> ns1 = new NetworkService<String>(factory, 0, nameServerAddr, nameServerPort,
+        new StringCodec(), new MessagingTransportFactory(),
         new MessageHandler<String>(name1, null, 0), new ExceptionHandler());
     ns1.registerId(factory.getNewInstance(name1));
     final int port1 = ns1.getTransport().getListeningPort();
     server.register(factory.getNewInstance("task1"), new InetSocketAddress(nameServerAddr, port1));
 
-    Identifier destId = factory.getNewInstance(name2);
-    Connection<String> conn = ns1.newConnection(destId);
+    final Identifier destId = factory.getNewInstance(name2);
+    final Connection<String> conn = ns1.newConnection(destId);
     try {
       conn.open();
       for (int count=0; count<numMessages; ++count) {
@@ -107,10 +99,10 @@
       e.printStackTrace();
     }
     conn.close();
-    
+
     ns1.close();
     ns2.close();
-    
+
     server.close();
   }
 
@@ -121,17 +113,15 @@
   @Test
   public void testMessagingNetworkServiceRate() throws Exception {
     System.out.println(name.getMethodName());
-    
+
     IdentifierFactory factory = new StringIdentifierFactory();
     String nameServerAddr = NetUtils.getLocalAddress();
 
     NameServer server = new NameServer(0, factory);
     int nameServerPort = server.getPort();
-    
-    
 
     final int[] messageSizes = {1,16,32,64,512,64*1024,1024*1024};
-    
+
     for (int size : messageSizes) {
       final int numMessages = 300000 / (Math.max(1, size/512));
       final Monitor monitor = new Monitor();
@@ -141,17 +131,17 @@
       final String name2 = "task2";
       NetworkService<String> ns2 = new NetworkService<String>(
           factory, 0, nameServerAddr, nameServerPort,
-          new StringCodec(), new MessagingTransportFactory(), 
+          new StringCodec(), new MessagingTransportFactory(),
           new MessageHandler<String>(name2, monitor, numMessages), new ExceptionHandler());
       ns2.registerId(factory.getNewInstance(name2));
-      final int port2 = ns2.getTransport().getListeningPort(); 
+      final int port2 = ns2.getTransport().getListeningPort();
       server.register(factory.getNewInstance("task2"), new InetSocketAddress(nameServerAddr, port2));
 
       System.out.println("=== Test network service sender start");
       final String name1 = "task1";
       NetworkService<String> ns1 = new NetworkService<String>(
           factory, 0, nameServerAddr, nameServerPort,
-          new StringCodec(), new MessagingTransportFactory(), 
+          new StringCodec(), new MessagingTransportFactory(),
           new MessageHandler<String>(name1, null, 0), new ExceptionHandler());
       ns1.registerId(factory.getNewInstance(name1));
       final int port1 = ns1.getTransport().getListeningPort();
@@ -159,7 +149,7 @@
 
       Identifier destId = factory.getNewInstance(name2);
       Connection<String> conn = ns1.newConnection(destId);
-      
+
       // build the message
       StringBuilder msb = new StringBuilder();
       for (int i=0; i<size; i++) {
@@ -188,7 +178,7 @@
 
     server.close();
   }
-  
+
   /**
    * NetworkService messaging rate benchmark
    * @throws Exception
@@ -196,20 +186,20 @@
   @Test
   public void testMessagingNetworkServiceRateDisjoint() throws Exception {
     System.out.println(name.getMethodName());
-    
+
     final IdentifierFactory factory = new StringIdentifierFactory();
     final String nameServerAddr = NetUtils.getLocalAddress();
 
     final NameServer server = new NameServer(0, factory);
     final int nameServerPort = server.getPort();
-   
+
     BlockingQueue<Object> barrier = new LinkedBlockingQueue<Object>();
-    
+
     int numThreads = 4;
     final int size = 2000;
     final int numMessages = 300000 / (Math.max(1, size/512));
     final int totalNumMessages = numMessages*numThreads;
-    
+
     ExecutorService e = Executors.newCachedThreadPool();
     for (int t=0; t<numThreads; t++) {
       final int tt = t;
@@ -224,17 +214,17 @@
           final String name2 = "task2-"+tt;
           NetworkService<String> ns2 = new NetworkService<String>(
               factory, 0, nameServerAddr, nameServerPort,
-              new StringCodec(), new MessagingTransportFactory(), 
+              new StringCodec(), new MessagingTransportFactory(),
               new MessageHandler<String>(name2, monitor, numMessages), new ExceptionHandler());
           ns2.registerId(factory.getNewInstance(name2));
-          final int port2 = ns2.getTransport().getListeningPort(); 
+          final int port2 = ns2.getTransport().getListeningPort();
           server.register(factory.getNewInstance(name2), new InetSocketAddress(nameServerAddr, port2));
 
           System.out.println("=== Test network service sender start");
           final String name1 = "task1-"+tt;
           NetworkService<String> ns1 = new NetworkService<String>(
               factory, 0, nameServerAddr, nameServerPort,
-              new StringCodec(), new MessagingTransportFactory(), 
+              new StringCodec(), new MessagingTransportFactory(),
               new MessageHandler<String>(name1, null, 0), new ExceptionHandler());
           ns1.registerId(factory.getNewInstance(name1));
           final int port1 = ns1.getTransport().getListeningPort();
@@ -250,7 +240,7 @@
           }
           String message = msb.toString();
 
-          
+
           try {
             for (int i=0; i<numMessages; i++) {
               conn.open();
@@ -266,12 +256,12 @@
           ns2.close();
           } catch (Exception e) {
             e.printStackTrace();
-            
+
           }
         }
       });
-      
-    }
+    }
+
     // start and time
     long start = System.currentTimeMillis();
     Object ignore = new Object();
@@ -283,24 +273,21 @@
     double runtime = ((double)end - start) / 1000;
     System.out.println("size: " + size + "; messages/s: "+ totalNumMessages / runtime + " bandwidth(bytes/s): "+((double)totalNumMessages*2*size)/runtime);// x2 for unicode chars
 
-
     server.close();
   }
 
   @Test
   public void testMultithreadedSharedConnMessagingNetworkServiceRate() throws Exception {
     System.out.println(name.getMethodName());
-    
+
     IdentifierFactory factory = new StringIdentifierFactory();
     String nameServerAddr = NetUtils.getLocalAddress();
 
     NameServer server = new NameServer(0, factory);
     int nameServerPort = server.getPort();
-    
-    
 
     final int[] messageSizes = {2000};// {1,16,32,64,512,64*1024,1024*1024};
-    
+
     for (int size : messageSizes) {
       final int numMessages = 300000 / (Math.max(1, size/512));
       int numThreads = 2;
@@ -312,17 +299,17 @@
       final String name2 = "task2";
       NetworkService<String> ns2 = new NetworkService<String>(
           factory, 0, nameServerAddr, nameServerPort,
-          new StringCodec(), new MessagingTransportFactory(), 
+          new StringCodec(), new MessagingTransportFactory(),
           new MessageHandler<String>(name2, monitor, totalNumMessages), new ExceptionHandler());
       ns2.registerId(factory.getNewInstance(name2));
-      final int port2 = ns2.getTransport().getListeningPort(); 
+      final int port2 = ns2.getTransport().getListeningPort();
       server.register(factory.getNewInstance("task2"), new InetSocketAddress(nameServerAddr, port2));
 
       System.out.println("=== Test network service sender start");
       final String name1 = "task1";
       NetworkService<String> ns1 = new NetworkService<String>(
           factory, 0, nameServerAddr, nameServerPort,
-          new StringCodec(), new MessagingTransportFactory(), 
+          new StringCodec(), new MessagingTransportFactory(),
           new MessageHandler<String>(name1, null, 0), new ExceptionHandler());
       ns1.registerId(factory.getNewInstance(name1));
       final int port1 = ns1.getTransport().getListeningPort();
@@ -331,7 +318,7 @@
       Identifier destId = factory.getNewInstance(name2);
       final Connection<String> conn = ns1.newConnection(destId);
       conn.open();
-      
+
       // build the message
       StringBuilder msb = new StringBuilder();
       for (int i=0; i<size; i++) {
@@ -340,8 +327,7 @@
       final String message = msb.toString();
 
       ExecutorService e = Executors.newCachedThreadPool();
-     
-      
+
       long start = System.currentTimeMillis();
       for (int i=0; i<numThreads; i++) {
         e.submit(new Runnable() {
@@ -354,11 +340,11 @@
               }
             } catch (NetworkException e) {
               e.printStackTrace();
-            }         
+            }
           }
         });
       }
-          
+
 
       e.shutdown();
       e.awaitTermination(30, TimeUnit.SECONDS);
@@ -366,7 +352,7 @@
 
       long end = System.currentTimeMillis();
       double runtime = ((double)end - start) / 1000;
-    
+
       System.out.println("size: " + size + "; messages/s: "+ totalNumMessages / runtime + " bandwidth(bytes/s): "+((double)totalNumMessages*2*size)/runtime);// x2 for unicode chars
       conn.close();
 
@@ -376,9 +362,7 @@
 
     server.close();
   }
- 
- 
-  
+
   /**
    * NetworkService messaging rate benchmark
    * @throws Exception
@@ -386,18 +370,16 @@
   @Test
   public void testMessagingNetworkServiceBatchingRate() throws Exception {
     System.out.println(name.getMethodName());
-    
+
     IdentifierFactory factory = new StringIdentifierFactory();
     String nameServerAddr = NetUtils.getLocalAddress();
 
     NameServer server = new NameServer(0, factory);
     int nameServerPort = server.getPort();
-    
-    
 
     final int batchSize = 1024*1024;
     final int[] messageSizes = {32,64,512};
-    
+
     for (int size : messageSizes) {
       final int numMessages = 300 / (Math.max(1, size/512));
       final Monitor monitor = new Monitor();
@@ -407,17 +389,17 @@
       final String name2 = "task2";
       NetworkService<String> ns2 = new NetworkService<String>(
           factory, 0, nameServerAddr, nameServerPort,
-          new StringCodec(), new MessagingTransportFactory(), 
+          new StringCodec(), new MessagingTransportFactory(),
           new MessageHandler<String>(name2, monitor, numMessages), new ExceptionHandler());
       ns2.registerId(factory.getNewInstance(name2));
-      final int port2 = ns2.getTransport().getListeningPort(); 
+      final int port2 = ns2.getTransport().getListeningPort();
       server.register(factory.getNewInstance("task2"), new InetSocketAddress(nameServerAddr, port2));
 
       System.out.println("=== Test network service sender start");
       final String name1 = "task1";
       NetworkService<String> ns1 = new NetworkService<String>(
           factory, 0, nameServerAddr, nameServerPort,
-          new StringCodec(), new MessagingTransportFactory(), 
+          new StringCodec(), new MessagingTransportFactory(),
           new MessageHandler<String>(name1, null, 0), new ExceptionHandler());
       ns1.registerId(factory.getNewInstance(name1));
       final int port1 = ns1.getTransport().getListeningPort();
@@ -425,7 +407,7 @@
 
       Identifier destId = factory.getNewInstance(name2);
       Connection<String> conn = ns1.newConnection(destId);
-      
+
       // build the message
       StringBuilder msb = new StringBuilder();
       for (int i=0; i<size; i++) {
@@ -459,8 +441,7 @@
 
     server.close();
   }
-  
-  
+
   /**
    * Test message handler
    * @param <T> type
@@ -471,17 +452,17 @@
     private final int expected;
     private final Monitor monitor;
     private AtomicInteger count = new AtomicInteger(0);
-    
+
     MessageHandler(String name, Monitor monitor, int expected) {
       this.name = name;
       this.monitor = monitor;
       this.expected = expected;
     }
-    
+
     @Override
     public void onNext(Message<T> value) {
       count.incrementAndGet();
-      
+
       //System.out.print(name + " received " + value.getData() + " from " + value.getSrcId() + " to " + value.getDestId());
       for (T obj : value.getData()) {
        // System.out.print(" data: " + obj);
@@ -492,17 +473,14 @@
       }
     }
   }
-  
+
   /**
    * Test exception handler
    */
   class ExceptionHandler implements EventHandler<Exception> {
-
     @Override
     public void onNext(Exception error) {
       System.err.println(error);
     }
-    
-  }
-
+  }
 }