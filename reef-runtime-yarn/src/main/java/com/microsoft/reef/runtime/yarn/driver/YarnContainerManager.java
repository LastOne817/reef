--- conflicted
+++ resolved
@@ -308,11 +308,7 @@
     if (previousContainers != null && !previousContainers.isEmpty())
     {
       LOG.log(Level.INFO, "Driver restarted, with {0} previous containers", previousContainers.size());
-<<<<<<< HEAD
-      EvaluatorManager.numPreviousContainers = previousContainers.size();
-=======
       this.driverStatusManager.setNumPreviousContainers(previousContainers.size());
->>>>>>> e9c33c8c
       final Set<String> expectedContainers = getExpectedContainersFromLogReplay();
       final int numExpectedContainers = expectedContainers.size();
       final int numPreviousContainers = previousContainers.size();
