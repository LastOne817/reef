--- conflicted
+++ resolved
@@ -43,15 +43,15 @@
             <version>${project.version}</version>
         </dependency>
         <dependency>
-<<<<<<< HEAD
+            <groupId>com.microsoft.reef</groupId>
+            <artifactId>reef-webserver</artifactId>
+            <version>${project.version}</version>
+        </dependency>
+        <dependency>
             <groupId>${project.groupId}</groupId>
             <artifactId>reef-bridge</artifactId>
-=======
-            <groupId>com.microsoft.reef</groupId>
-            <artifactId>reef-webserver</artifactId>
->>>>>>> 4d95ab4c
-            <version>${project.version}</version>
-        </dependency>
+            <version>${project.version}</version>
+        </dependency>                 
         <!-- End of REEF -->
 
         <!-- HADOOP -->
